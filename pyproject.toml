--- conflicted
+++ resolved
@@ -5,11 +5,7 @@
 [project]
 name = "heavyball"
 description = "Efficient Optimizers"
-<<<<<<< HEAD
-version = "2.1.3"
-=======
 version = "2.1.2"
->>>>>>> e1a531a6
 authors = [{ name = "HeavyBall Authors", email = "github.heavyball@nestler.sh" }]
 classifiers = ["Intended Audience :: Developers",
     "Intended Audience :: Science/Research",
