--- conflicted
+++ resolved
@@ -25,6 +25,19 @@
 zeroth_power_mode = "qr"  # 'qr' is baseline, 'newtonschulz' converges better and faster
 tiny_bf16 = torch.finfo(torch.bfloat16).tiny
 
+base_args = {
+    "betas": (0.9, 0.999),
+    "precondition_frequency": 1,
+    "merge_dims": False,
+    "warmup_steps": 100,
+    "max_precond_dim": 2**16,
+    "beta": 0.9,
+    "max_size_triangular": 2**16,
+    "split": False,
+    "eps": 1e-8,
+    "weight_decay": 1e-4,
+}
+
 
 def decorator(func):
     compiled = None
@@ -35,9 +48,7 @@
             return func(*args, **kwargs)
         nonlocal compiled
         if compiled is None:
-            compiled = torch.compile(
-                fullgraph=True, dynamic=dynamic, mode=compile_mode_recommended_to_none
-            )(func)
+            compiled = torch.compile(fullgraph=True, dynamic=dynamic, mode=compile_mode_recommended_to_none)(func)
         return compiled(*args, **kwargs)
 
     return _fn
@@ -182,11 +193,7 @@
 
 @decorator_knowngood
 def _compilable_exp_avg_sq_(
-    state: List[Tensor],
-    grad: List[Tensor],
-    beta2: Tensor,
-    eps: Tensor,
-    out: List[Optional[Tensor]],
+    state: List[Tensor], grad: List[Tensor], beta2: Tensor, eps: Tensor, out: List[Optional[Tensor]]
 ):
     g32 = promote(grad)
     s32 = _lerp(state, torch._foreach_mul(g32, g32), beta2)
@@ -207,9 +214,7 @@
 
 
 @decorator_knowngood
-def _compilable_scale_by_exp_avg_sq_(
-    state: List[Tensor], grad: List[Tensor], beta2: Tensor, eps: Tensor
-):
+def _compilable_scale_by_exp_avg_sq_(state: List[Tensor], grad: List[Tensor], beta2: Tensor, eps: Tensor):
     g32 = promote(grad)
     denom = _compilable_exp_avg_sq_(state, g32, beta2, eps, [None])
     out = torch._foreach_div(g32, denom)
@@ -237,9 +242,7 @@
 
 
 @decorator_knowngood
-def _compilable_agc_(
-    parameters: List[Tensor], gradients: List[Tensor], clip_val: float, minimum: float, eps: float
-):
+def _compilable_agc_(parameters: List[Tensor], gradients: List[Tensor], clip_val: float, minimum: float, eps: float):
     p32, g32 = [list(map(promote, x)) for x in (parameters, gradients)]
     p_norm = torch._foreach_norm(p32)
     g_norm = torch._foreach_norm(g32)
@@ -253,11 +256,7 @@
 
 
 def adaptive_gradient_clipping_(
-    parameters: List[Tensor],
-    gradients: List[Tensor],
-    clip_val: float,
-    minimum: float = 1e-3,
-    eps: float = 1e-8,
+    parameters: List[Tensor], gradients: List[Tensor], clip_val: float, minimum: float = 1e-3, eps: float = 1e-8
 ):
     if clip_val <= 0:
         return gradients
@@ -309,9 +308,7 @@
 def zeropower_via_newtonschulz5(G, steps=5, eps=1e-7):
     assert len(G.shape) == 2
     a, b, c = (3.4445, -4.7750, 2.0315)
-    X = G.to(
-        torch.bfloat16 if G.dtype != torch.float64 else G.dtype
-    )  # Preserve float64 if present
+    X = G.to(torch.bfloat16 if G.dtype != torch.float64 else G.dtype)  # Preserve float64 if present
     X /= X.norm() + eps  # ensure top singular value <= 1
     if G.size(0) > G.size(1):
         X = X.T
@@ -322,6 +319,15 @@
     if G.size(0) > G.size(1):
         X = X.T
     return X.to(G.dtype)
+
+
+def ortho(x):
+    if zeroth_power_mode == "qr":
+        return torch.linalg.qr(x).Q
+    if zeroth_power_mode == "svd":
+        u, _s, v = torch.linalg.svd(x)
+        return u @ v.T
+    raise NotImplementedError(f"Unknown zeroth_power_mode: {zeroth_power_mode}")
 
 
 @decorator_knowngood
@@ -448,27 +454,13 @@
     if not from_shampoo:
         return
 
-<<<<<<< HEAD
-    to_shampoo = ",".join([
-        i + o for m, i, o in zip(new_qs, in_str.upper(), out_str) if m is not None
-    ])
+    to_shampoo = ",".join([i + o for m, i, o in zip(new_qs, in_str.upper(), out_str) if m is not None])
     out_str = "".join([o if o in to_shampoo else i for i, o in zip(in_str, out_str)])
 
     subscripts = f"{in_str},{from_shampoo},{to_shampoo}->{out_str}"
     exp_avg_new = torch.einsum(
-        subscripts,
-        exp_avg,
-        *[q for q in Q if q is not None],
-        *[q for q in new_qs if q is not None],
+        subscripts, exp_avg, *[q for q in Q if q is not None], *[q for q in new_qs if q is not None]
     )
-=======
-    to_shampoo = ','.join([i + o for m, i, o in zip(new_qs, in_str.upper(), out_str) if m is not None])
-    out_str = ''.join([o if o in to_shampoo else i for i, o in zip(in_str, out_str)])
-
-    subscripts = f'{in_str},{from_shampoo},{to_shampoo}->{out_str}'
-    exp_avg_new = torch.einsum(subscripts, exp_avg, *[q for q in Q if q is not None],
-                               *[q for q in new_qs if q is not None])
->>>>>>> 388190f5
     copy_stochastic_(exp_avg, exp_avg_new)
 
     for q, q_new in zip(Q, new_qs):
@@ -490,25 +482,15 @@
         m = promote(m.data)
 
         device, dtype = m.device, m.dtype
-<<<<<<< HEAD
-        for modifier in (None, torch.double, "cpu"):
-            if modifier is not None:
-                m = m.to(modifier)
-            try:
-                _eigval, eigvec = torch.linalg.eigh(
-                    m + 1e-30 * torch.eye(m.shape[0], device=m.device, dtype=m.dtype)
-                )
-=======
         eps = min_eps
         while True:
             try:
                 eye = torch.eye(m.shape[0], device=m.device, dtype=m.dtype)
-                eigval, eigvec = torch.linalg.eigh(m + eps * eye)
->>>>>>> 388190f5
+                _eigval, eigvec = torch.linalg.eigh(m + eps * eye)
                 eigvec = eigvec.to(device=device, dtype=dtype)
                 break
             except torch.OutOfMemoryError:
-                if m.device.type == 'cpu':
+                if m.device.type == "cpu":
                     raise
                 else:
                     m = m.cpu()
@@ -592,9 +574,7 @@
 
 
 @decorator_knowngood
-def _compilable_stochastic_add_(
-    x: List[Tensor], y: List[Tensor], alpha: Union[float, int, Tensor]
-):
+def _compilable_stochastic_add_(x: List[Tensor], y: List[Tensor], alpha: Union[float, int, Tensor]):
     for x_, y_ in zip(x, y):
         x32 = promote(x_)
         y32 = promote(y_)
@@ -663,9 +643,7 @@
     return torch.float32
 
 
-def update_preconditioner(
-    grad, Q, GG, exp_avg, max_precond_dim, precondition_1d, beta, update_precond
-):
+def update_preconditioner(grad, Q, GG, exp_avg, max_precond_dim, precondition_1d, beta, update_precond):
     """
     Updates the preconditioner matrices and the eigenbases (L, R, Q_L, Q_R in the paper).
     """
@@ -702,14 +680,10 @@
     :return:
     """
     param = einsum_base[: grad.dim()]
-    preconditioners = ",".join([
-        (g + g.upper())[:: -1 if back else 1] for m, g in zip(Q, param) if m is not None
-    ])
+    preconditioners = ",".join([(g + g.upper())[:: -1 if back else 1] for m, g in zip(Q, param) if m is not None])
     if preconditioners:
         out = "".join([c.upper() if c.upper() in preconditioners else c for c in param])
-        out = torch.einsum(
-            f"{param},{preconditioners}->{out}", promote(grad), *[q for q in Q if q is not None]
-        )
+        out = torch.einsum(f"{param},{preconditioners}->{out}", promote(grad), *[q for q in Q if q is not None])
         grad = out.to(grad.dtype)
     return grad
 
@@ -829,9 +803,7 @@
 
                 for p in active_p:
                     if "param_ema" not in self.state_(p):
-                        self.state_(p)["param_ema"] = torch.zeros_like(
-                            p.data, memory_format=torch.preserve_format
-                        )
+                        self.state_(p)["param_ema"] = torch.zeros_like(p.data, memory_format=torch.preserve_format)
 
                 y, param_ema = zip(*[(p.data, self.state_(p)["param_ema"]) for p in active_p])
                 torch._foreach_lerp_(param_ema, y, weight=beta_debias(1 - self.ema_decay, k + 1))
@@ -883,9 +855,7 @@
 
             grads = []
             for group in self.param_groups:
-                for p, g in self.split_p_and_g_in_group(
-                    group, skip_none=True, should_promote=False
-                ):
+                for p, g in self.split_p_and_g_in_group(group, skip_none=True, should_promote=False):
                     grads.append(g)
                     p.vector = torch.randn_like(p)
                     p.orig = p.data.clone()
@@ -899,9 +869,7 @@
                 closure()
 
             for group in self.param_groups:
-                for p, g in self.split_p_and_g_in_group(
-                    group, skip_none=True, should_promote=False
-                ):
+                for p, g in self.split_p_and_g_in_group(group, skip_none=True, should_promote=False):
                     p.grad = grads.pop(0)
                     stochastic_add_(g, p.grad, -1)
                     p.hessian_vector = g
@@ -909,9 +877,7 @@
                     del p.orig
         else:
             for group in self.param_groups:
-                for p, g in self.split_p_and_g_in_group(
-                    group, skip_none=True, should_promote=False
-                ):
+                for p, g in self.split_p_and_g_in_group(group, skip_none=True, should_promote=False):
                     p.grad = g
             params, grads = zip(*[
                 x
@@ -933,9 +899,7 @@
         if self.precond_schedule is None:
             self._is_preconditioning = False
         else:
-            self._is_preconditioning = psgd_should_update(
-                self._inner_group, self.precond_schedule, self._precond_rng
-            )
+            self._is_preconditioning = psgd_should_update(self._inner_group, self.precond_schedule, self._precond_rng)
         loss = self._handle_closure(closure)
 
         # we assume that parameters are constant and that there are no excessive recompiles
@@ -1040,9 +1004,7 @@
 ):
     y, exp_avg, exp_avg_sq, grad = list_guard(y, exp_avg, exp_avg_sq, grad)
     beta1, beta2, step, lr = scalar_guard(beta1, beta2, step, lr, y[0])
-    _fused_compilable_adam_(
-        y, exp_avg, exp_avg_sq, update, grad, beta1, beta2, step, decay, lr, eps, caution
-    )
+    _fused_compilable_adam_(y, exp_avg, exp_avg_sq, update, grad, beta1, beta2, step, decay, lr, eps, caution)
 
 
 @decorator_knowngood
@@ -1121,15 +1083,11 @@
 ):
     exp_avg, exp_avg_sq, grad, y = list_guard(exp_avg, exp_avg_sq, grad, y)
     beta1, beta2, step, lr, eps = scalar_guard(beta1, beta2, step, lr, eps, exp_avg[0])
-    _fused_compilable_laprop_(
-        y, exp_avg, exp_avg_sq, update, grad, beta1, beta2, step, lr, decay, caution, eps
-    )
-
-
-@decorator_knowngood
-def _fused_compilable_adopt_(
-    y, update, grad, exp_avg_sq, exp_avg, beta1, beta2, step, lr, eps, decay, caution
-):
+    _fused_compilable_laprop_(y, exp_avg, exp_avg_sq, update, grad, beta1, beta2, step, lr, decay, caution, eps)
+
+
+@decorator_knowngood
+def _fused_compilable_adopt_(y, update, grad, exp_avg_sq, exp_avg, beta1, beta2, step, lr, eps, decay, caution):
     u32, g32, exp_avg_sq32 = [list(map(promote, x)) for x in [update, grad, exp_avg_sq]]
     _compilable_update_(y, u32, decay, lr, caution, g32)
 
@@ -1141,14 +1099,10 @@
     stochastic_lerp_(exp_avg_sq, torch._foreach_mul(g32, g32), 1 - beta2)
 
 
-def fused_adopt_(
-    y, update, grad, exp_avg_sq, exp_avg, beta1, beta2, step, lr, eps, decay, caution
-):
+def fused_adopt_(y, update, grad, exp_avg_sq, exp_avg, beta1, beta2, step, lr, eps, decay, caution):
     exp_avg, exp_avg_sq, grad, y = list_guard(exp_avg, exp_avg_sq, grad, y)
     beta1, beta2, step, lr = scalar_guard(beta1, beta2, step, lr, exp_avg[0])
-    _fused_compilable_adopt_(
-        y, update, grad, exp_avg_sq, exp_avg, beta1, beta2, step, lr, eps, decay, caution
-    )
+    _fused_compilable_adopt_(y, update, grad, exp_avg_sq, exp_avg, beta1, beta2, step, lr, eps, decay, caution)
 
 
 @decorator_knowngood
@@ -1194,23 +1148,14 @@
 
 
 def copy_stochastic_(target: Tensor, source: Tensor):
-    if target.dtype == torch.bfloat16 and source.dtype in (
-        torch.float16,
-        torch.float32,
-        torch.float64,
-    ):
+    if target.dtype == torch.bfloat16 and source.dtype in (torch.float16, torch.float32, torch.float64):
         _compilable_copy_stochastic_(target, source.float())
     set_(target, source)
 
 
 @decorator_knowngood
 def _compilable_update_(
-    p: List[Tensor],
-    u: List[Tensor],
-    decay: Tensor,
-    lr: Tensor,
-    caution: bool,
-    g: List[Optional[Tensor]],
+    p: List[Tensor], u: List[Tensor], decay: Tensor, lr: Tensor, caution: bool, g: List[Optional[Tensor]]
 ):
     for u_, g_, p_ in zip(u, g, p):  # lr is data-dependent -> can't compile a foreach
         u_ = promote(u_.view_as(p_))
@@ -1222,12 +1167,7 @@
 
 
 def update_param_(
-    param: List[Tensor],
-    update: List[Tensor],
-    lr: float,
-    decay: float,
-    caution: bool = False,
-    grad: List[Tensor] = None,
+    param: List[Tensor], update: List[Tensor], lr: float, decay: float, caution: bool = False, grad: List[Tensor] = None
 ):
     param, update, grad = list_guard(param, update, grad)
     lr = scalar_guard(lr, param[0])
@@ -1255,9 +1195,7 @@
 
 
 def _max_idx(x: List[int]):
-    return (
-        len(x) - 1 - np.argmax(x[::-1])
-    )  # we want to start counting from the back, as torch is fan-out/fan-in
+    return len(x) - 1 - np.argmax(x[::-1])  # we want to start counting from the back, as torch is fan-out/fan-in
 
 
 def init_Q_exprs(t, scale, max_size, min_ndim_triangular, memory_save_mode, dtype=None):
@@ -1310,9 +1248,7 @@
             piece1A.append(letters[i])
             piece2A = piece2A + letters[i]
             piece3A = piece3A + letters[i]
-            piece1 = "".join([
-                (letters[i + 13] if j == i else letters[j]) for j in range(len(shape))
-            ])
+            piece1 = "".join([(letters[i + 13] if j == i else letters[j]) for j in range(len(shape))])
             subscripts = piece1 + "," + piece1 + "->" + letters[i + 13]
             exprGs.append(subscripts)
             piece1P.append(letters[i + 13])
@@ -1325,12 +1261,8 @@
             piece1A.append(letters[i] + letters[i + 13])
             piece2A = piece2A + letters[i + 13]
             piece3A = piece3A + letters[i]
-            piece1 = "".join([
-                (letters[i + 13] if j == i else letters[j]) for j in range(len(shape))
-            ])
-            piece2 = "".join([
-                (letters[i + 26] if j == i else letters[j]) for j in range(len(shape))
-            ])
+            piece1 = "".join([(letters[i + 13] if j == i else letters[j]) for j in range(len(shape))])
+            piece2 = "".join([(letters[i + 26] if j == i else letters[j]) for j in range(len(shape))])
             subscripts = piece1 + "," + piece2 + "->" + letters[i + 13] + letters[i + 26]
             exprGs.append(subscripts)
             a, b, c = (letters[i], letters[i + 13], letters[i + 26])
@@ -1368,9 +1300,9 @@
         if q.dim() <= 1:
             conjB /= q
         else:
-            conjB = torch.linalg.solve_triangular(
-                q, conjB.reshape(-1, q.size(0)), upper=True, left=False
-            ).reshape_as(conjB)
+            conjB = torch.linalg.solve_triangular(q, conjB.reshape(-1, q.size(0)), upper=True, left=False).reshape_as(
+                conjB
+            )
         if i < order - 1:
             conjB = torch.transpose(conjB, i, order - 1)
     return A, conjB
@@ -1621,10 +1553,7 @@
 
 
 def psgd_should_update(
-    group,
-    prob: Union[float, callable],
-    rng: Optional[random.Random] = None,
-    name: str = "cumulative_prob",
+    group, prob: Union[float, callable], rng: Optional[random.Random] = None, name: str = "cumulative_prob"
 ):
     group[f"{name}_prob_step"] = group.get(f"{name}_prob_step", 0) + 1
     if not isinstance(prob, float):
@@ -1638,12 +1567,7 @@
 
 @decorator_knowngood
 def precond_grad_cached_(
-    expr: str,
-    ea: Tensor,
-    *cached_q: Tensor,
-    caution: bool = False,
-    grad: Optional[Tensor] = None,
-    cast: bool = True,
+    expr: str, ea: Tensor, *cached_q: Tensor, caution: bool = False, grad: Optional[Tensor] = None, cast: bool = True
 ):
     if caution:
         ea = _compilable_cautioning(grad, ea)
@@ -1657,24 +1581,18 @@
 
 
 @decorator_knowngood
-def _compilable_fused_precond_grad_cached_(
-    expr: str, ea: Tensor, param, lr, grad, decay, caution, *cached_q: Tensor
-):
+def _compilable_fused_precond_grad_cached_(expr: str, ea: Tensor, param, lr, grad, decay, caution, *cached_q: Tensor):
     precond = precond_grad_cached_(expr, ea, *cached_q, caution=caution, grad=grad, cast=False)
     update_param_(param, precond, lr, decay, caution=False)
 
 
-def fused_precond_grad_cached_(
-    expr: str, ea: Tensor, param, lr, grad, decay, caution, *cached_q: Tensor
-):
+def fused_precond_grad_cached_(expr: str, ea: Tensor, param, lr, grad, decay, caution, *cached_q: Tensor):
     lr = scalar_guard(lr, param[0])
     _compilable_fused_precond_grad_cached_(expr, ea, param, lr, grad, decay, caution, *cached_q)
 
 
 @decorator_knowngood
-def psgd_precond_grad(
-    expr: str, ea: Tensor, *preconds: Tensor, caution: bool = False, grad: Optional[Tensor] = None
-):
+def psgd_precond_grad(expr: str, ea: Tensor, *preconds: Tensor, caution: bool = False, grad: Optional[Tensor] = None):
     if caution:
         ea = _compilable_cautioning(grad, ea)
     md = min_dtype(list(preconds) + [ea])
@@ -1685,16 +1603,12 @@
 
 
 @decorator_knowngood
-def _compilable_fused_psgd_precond_grad(
-    expr: str, ea: Tensor, param, lr, grad, decay, caution, *preconds: Tensor
-):
+def _compilable_fused_psgd_precond_grad(expr: str, ea: Tensor, param, lr, grad, decay, caution, *preconds: Tensor):
     precond = psgd_precond_grad(expr, ea, *preconds, caution=caution, grad=grad)
     update_param_(param, precond, lr, decay, caution=False, grad=grad)
 
 
-def fused_psgd_precond_grad(
-    expr: str, ea: Tensor, param, lr, grad, decay, caution, *preconds: Tensor
-):
+def fused_psgd_precond_grad(expr: str, ea: Tensor, param, lr, grad, decay, caution, *preconds: Tensor):
     lr = scalar_guard(lr, param[0])
     _compilable_fused_psgd_precond_grad(expr, ea, param, lr, grad, decay, caution, *preconds)
 
@@ -1714,9 +1628,7 @@
 
 
 @decorator_knowngood
-def _compilable_orthogonalization(
-    weight: List[Tensor], grad: List[Tensor], eps: Tensor, graft: bool = True
-):
+def _compilable_orthogonalization(weight: List[Tensor], grad: List[Tensor], eps: Tensor, graft: bool = True):
     """
     Implements OrthoGrad from "Grokking at the Edge of Numerical Stability" (https://arxiv.org/abs/2501.04697)
     """
@@ -1780,9 +1692,7 @@
             out,
             dim_merger(
                 t,
-                group["max_size_triangular"]
-                if "max_size_triangular" in group
-                else group["max_precond_dim"],
+                group["max_size_triangular"] if "max_size_triangular" in group else group["max_precond_dim"],
                 group.get("split", False),
             ),
         )
@@ -1812,8 +1722,7 @@
     o = optimizer(parameters, *args, **kwargs)
     step_fn = o.step
     o.step = functools.partial(
-        warn_once,
-        msg="You're trying to call `step` on a fused optimizer. This will not do anything.",
+        warn_once, msg="You're trying to call `step` on a fused optimizer. This will not do anything."
     )
 
     def _step(p: Tensor):
